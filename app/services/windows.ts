/* tslint:disable:max-line-length */
// This singleton class provides a renderer-space API
// for spawning various child windows.
import cloneDeep from 'lodash/cloneDeep';
import { mutation, StatefulService } from 'services/core/stateful-service';
import electron from 'electron';
import Vue from 'vue';
import Utils from 'services/utils';
import { Subject } from 'rxjs';
import { throttle } from 'lodash-decorators';

import Main from 'components/windows/Main.vue';
import Settings from 'components/windows/settings/Settings.vue';
import FFZSettings from 'components/windows/FFZSettings.vue';
import SourcesShowcase from 'components/windows/SourcesShowcase.vue';
import SceneTransitions from 'components/windows/SceneTransitions.vue';
import AddSource from 'components/windows/AddSource.vue';
import RenameSource from 'components/windows/RenameSource.vue';
import NameScene from 'components/windows/NameScene.vue';
import NameFolder from 'components/windows/NameFolder.vue';
import SourceProperties from 'components/windows/SourceProperties.vue';
import SourceFilters from 'components/windows/SourceFilters.vue';
import AddSourceFilter from 'components/windows/AddSourceFilter';
import EditStreamInfo from 'components/windows/EditStreamInfo.vue';
import AdvancedAudio from 'components/windows/AdvancedAudio.vue';
import Notifications from 'components/windows/Notifications.vue';
import Troubleshooter from 'components/windows/Troubleshooter.vue';
import Blank from 'components/windows/Blank.vue';
import ManageSceneCollections from 'components/windows/ManageSceneCollections.vue';
import RecentEvents from 'components/windows/RecentEvents.vue';
import GameOverlayEventFeed from 'components/windows/GameOverlayEventFeed';
import Projector from 'components/windows/Projector.vue';
import MediaGallery from 'components/windows/MediaGallery.vue';
import PlatformAppPopOut from 'components/windows/PlatformAppPopOut.vue';
import EditTransform from 'components/windows/EditTransform';
import EventFilterMenu from 'components/windows/EventFilterMenu';
import AdvancedStatistics from 'components/windows/AdvancedStatistics';
import OverlayWindow from 'components/windows/OverlayWindow.vue';
import OverlayPlaceholder from 'components/windows/OverlayPlaceholder';
import BrowserSourceInteraction from 'components/windows/BrowserSourceInteraction';
import YoutubeStreamStatus from 'components/platforms/youtube/YoutubeStreamStatus';
import ShareStream from 'components/windows/ShareStream';
import WelcomeToPrime from 'components/windows/WelcomeToPrime';

import BitGoal from 'components/widgets/goal/BitGoal.vue';
import DonationGoal from 'components/widgets/goal/DonationGoal.vue';
import SubGoal from 'components/widgets/goal/SubGoal.vue';
import StarsGoal from 'components/widgets/goal/StarsGoal.vue';
import SupporterGoal from 'components/widgets/goal/SupporterGoal.vue';
import ChatBox from 'components/widgets/ChatBox.vue';
import FollowerGoal from 'components/widgets/goal/FollowerGoal.vue';
import ViewerCount from 'components/widgets/ViewerCount.vue';
import StreamBoss from 'components/widgets/StreamBoss.vue';
import DonationTicker from 'components/widgets/DonationTicker.vue';
import Credits from 'components/widgets/Credits.vue';
import EventList from 'components/widgets/EventList.vue';
import TipJar from 'components/widgets/TipJar.vue';
import SponsorBanner from 'components/widgets/SponsorBanner.vue';
import MediaShare from 'components/widgets/MediaShare';
import AlertBox from 'components/widgets/AlertBox.vue';
import SpinWheel from 'components/widgets/SpinWheel.vue';

import PerformanceMetrics from 'components/PerformanceMetrics.vue';

const { ipcRenderer, remote } = electron;
const BrowserWindow = remote.BrowserWindow;
const uuid = window['require']('uuid/v4');

// This is a list of components that are registered to be
// top level components in new child windows.
export function getComponents() {
  return {
    Main,
    Settings,
    FFZSettings,
    SceneTransitions,
    SourcesShowcase,
    RenameSource,
    AddSource,
    NameScene,
    NameFolder,
    SourceProperties,
    SourceFilters,
    AddSourceFilter,
    Blank,
    EditStreamInfo,
    AdvancedAudio,
    Notifications,
    Troubleshooter,
    ManageSceneCollections,
    Projector,
    RecentEvents,
    MediaGallery,
    PlatformAppPopOut,
    EditTransform,
    OverlayWindow,
    OverlayPlaceholder,
    PerformanceMetrics,
    BrowserSourceInteraction,
    EventFilterMenu,
    GameOverlayEventFeed,
    AdvancedStatistics,
    BitGoal,
    DonationGoal,
    FollowerGoal,
    StarsGoal,
    SupporterGoal,
    ChatBox,
    ViewerCount,
    DonationTicker,
    Credits,
    EventList,
    TipJar,
    SponsorBanner,
    StreamBoss,
    SubGoal,
    MediaShare,
    AlertBox,
    SpinWheel,
    YoutubeStreamStatus,
    ShareStream,
    WelcomeToPrime,
  };
}

export interface IWindowOptions extends Electron.BrowserWindowConstructorOptions {
  componentName: string;
  queryParams?: Dictionary<any>;
  size?: {
    width: number;
    height: number;
    minWidth?: number;
    minHeight?: number;
  };
  scaleFactor: number;
  isShown: boolean;
  title?: string;
  center?: boolean;
  isPreserved?: boolean;
  preservePrevWindow?: boolean;
  prevWindowOptions?: IWindowOptions;
  isFullScreen?: boolean;

  // Will be true when the UI is performing animations, transitions, or property changes that affect
  // the display of elements we cannot draw over. During this time such elements, for example
  // BrowserViews and the OBS Display, will be hidden until the operation is complete.
  hideStyleBlockers: boolean;
  // Necessary to hide chat when switching the chat URL to prevent a crash caused by rendering BrowsweWindows
  // when the loaded url changes
  hideChat: boolean;
}

interface IWindowsState {
  [windowId: string]: IWindowOptions;
}

const DEFAULT_WINDOW_OPTIONS: IWindowOptions = {
  componentName: '',
  scaleFactor: 1,
  isShown: true,
  hideStyleBlockers: false,
  hideChat: false,
};

export class WindowsService extends StatefulService<IWindowsState> {
  /**
   * 'main' and 'child' are special window ids that always exist
   * and have special purposes.  All other windows ids are considered
   * 'one-off' windows and can be freely created and destroyed.
   */
  static initialState: IWindowsState = {
    main: {
      componentName: 'Main',
      scaleFactor: 1,
      isShown: true,
      hideStyleBlockers: true,
      hideChat: false,
<<<<<<< HEAD
      title: `Streamlabs OBS - ${remote.process.env.SLOBS_VERSION} - Private Beta`,
=======
      title: `Streamlabs OBS - Version: ${Utils.env.SLOBS_VERSION}`,
>>>>>>> 2e14e3da
    },
    child: {
      componentName: '',
      scaleFactor: 1,
      hideStyleBlockers: false,
      hideChat: false,
      isShown: false,
    },
  };

  // This is a list of components that are registered to be
  // top level components in new child windows.
  components = getComponents();

  windowUpdated = new Subject<{ windowId: string; options: IWindowOptions }>();
  windowDestroyed = new Subject<string>();
  windows: Dictionary<Electron.BrowserWindow> = {};

  init() {
    const windowIds = ipcRenderer.sendSync('getWindowIds');

    this.windows.worker = BrowserWindow.fromId(windowIds.worker);
    this.windows.main = BrowserWindow.fromId(windowIds.main);
    this.windows.child = BrowserWindow.fromId(windowIds.child);

    this.updateScaleFactor('main');
    this.updateScaleFactor('child');
    this.windows.main.on('move', () => this.updateScaleFactor('main'));
    this.windows.child.on('move', () => this.updateScaleFactor('child'));
  }

  @throttle(500)
  private updateScaleFactor(windowId: string) {
    const window = this.windows[windowId];
    if (window && !window.isDestroyed()) {
      const bounds = window.getBounds();
      const currentDisplay = electron.remote.screen.getDisplayMatching(bounds);
      this.UPDATE_SCALE_FACTOR(windowId, currentDisplay.scaleFactor);
    }
  }

  getWindowIdFromElectronId(electronWindowId: number) {
    return Object.keys(this.windows).find(win => this.windows[win].id === electronWindowId);
  }

  showWindow(options: Partial<IWindowOptions>) {
    // Don't center the window if it's the same component
    // This prevents "snapping" behavior when navigating settings
    if (options.componentName !== this.state.child.componentName) {
      options.center = true;
    }

    /*
     * Override `options.size` when what is passed in is bigger than the current display.
     * We do not do this on CI since it runs at 1024x768 and it break tests that aren't easy
     * to workaround.
     */
    if (options.size && !Utils.env.CI) {
      const {
        width: screenWidth,
        height: screenHeight,
      } = electron.remote.screen.getDisplayMatching(this.windows.main.getBounds()).workAreaSize;

      const SCREEN_PERCENT = 0.75;

      if (options.size.width > screenWidth || options.size.height > screenHeight) {
        options.size = {
          width: Math.round(screenWidth * SCREEN_PERCENT),
          height: Math.round(screenHeight * SCREEN_PERCENT),
        };
      }
    }

    const mainWindow = this.windows.main;
    const childWindow = this.windows.child;

    // Center the child window on the main window

    // For some unknown reason, electron sometimes gets into a
    // weird state where this will always fail.  Instead, we
    // should recover by simply setting the size and forgetting
    // about the bounds.
    try {
      const bounds = mainWindow.getBounds();
      const childX = bounds.x + bounds.width / 2 - options.size.width / 2;
      const childY = bounds.y + bounds.height / 2 - options.size.height / 2;

      this.updateChildWindowOptions(options);
      childWindow.setMinimumSize(options.size.width, options.size.height);
      if (options.center) {
        childWindow.setBounds({
          x: Math.floor(childX),
          y: Math.floor(childY),
          width: options.size.width,
          height: options.size.height,
        });
      }
    } catch (err) {
      console.error('Recovering from error:', err);

      childWindow.setMinimumSize(options.size.width, options.size.height);
      childWindow.setSize(options.size.width, options.size.height);
      childWindow.center();
      childWindow.focus();
    }
  }

  getMainWindowDisplay() {
    const window = this.windows.main;
    const bounds = window.getBounds();
    return electron.remote.screen.getDisplayMatching(bounds);
  }

  async closeChildWindow() {
    const windowOptions = this.state.child;

    // show previous window if `preservePrevWindow` flag is true
    if (windowOptions.preservePrevWindow && windowOptions.prevWindowOptions) {
      const options = {
        ...windowOptions.prevWindowOptions,
        isPreserved: true,
      };

      ipcRenderer.send('window-showChildWindow', options);
      this.updateChildWindowOptions(options);
      return;
    }

    // This prevents you from seeing the previous contents
    // of the window for a split second after it is shown.
    this.updateChildWindowOptions({ componentName: '', isShown: false });
    await new Promise(r => setTimeout(r, 50));

    // Refocus the main window
    ipcRenderer.send('window-focusMain');
    ipcRenderer.send('window-closeChildWindow');
  }

  closeMainWindow() {
    remote.getCurrentWindow().close();
  }

  /**
   * Creates a one-off window that will not impact or close
   * any existing windows, and will cease to exist when closed.
   * @param options window options
   * @param windowId A unique window id.  If a window with that id
   * already exists, this function will focus the existing window instead.
   * @return the window id of the created window
   */
  createOneOffWindow(options: Partial<IWindowOptions>, windowId?: string): string {
    // tslint:disable-next-line:no-parameter-reassignment TODO
    windowId = windowId || uuid();

    if (this.windows[windowId]) {
      this.windows[windowId].restore();
      this.windows[windowId].focus();
      return windowId;
    }

    this.CREATE_ONE_OFF_WINDOW(windowId, { ...DEFAULT_WINDOW_OPTIONS, ...options });

    const newWindow = (this.windows[windowId] = new BrowserWindow({
      frame: false,
      titleBarStyle: 'hidden',
      fullscreenable: false,
      width: 400,
      height: 400,
      title: 'New Window',
      backgroundColor: '#17242D',
      webPreferences: { nodeIntegration: true, webviewTag: true },
      ...options,
      ...options.size,
    }));

    newWindow.removeMenu();
    newWindow.on('closed', () => {
      this.windowDestroyed.next(windowId);
      delete this.windows[windowId];
      this.DELETE_ONE_OFF_WINDOW(windowId);
    });

    this.updateScaleFactor(windowId);
    newWindow.on('move', () => this.updateScaleFactor(windowId));

    if (Utils.isDevMode()) newWindow.webContents.openDevTools({ mode: 'detach' });

    const indexUrl = remote.getGlobal('indexUrl');
    newWindow.loadURL(`${indexUrl}?windowId=${windowId}`);

    return windowId;
  }

  createOneOffWindowForOverlay(
    options: Partial<IWindowOptions>,
    windowId?: string,
  ): Electron.BrowserWindow {
    // tslint:disable-next-line:no-parameter-reassignment TODO
    windowId = windowId || uuid();

    this.CREATE_ONE_OFF_WINDOW(windowId, options);

    const newWindow = (this.windows[windowId] = new BrowserWindow(options));

    const indexUrl = remote.getGlobal('indexUrl');
    newWindow.loadURL(`${indexUrl}?windowId=${windowId}`);

    return newWindow;
  }

  setOneOffFullscreen(windowId: string, fullscreen: boolean) {
    this.UPDATE_ONE_OFF_WINDOW(windowId, { isFullScreen: fullscreen });
  }

  /**
   * Closes all one-off windows
   */
  closeAllOneOffs(): Promise<any> {
    const closingPromises: Promise<void>[] = [];
    Object.keys(this.windows).forEach(windowId => {
      if (windowId === 'worker') return;
      if (windowId === 'main') return;
      if (windowId === 'child') return;
      closingPromises.push(this.closeOneOffWindow(windowId));
    });
    return Promise.all(closingPromises);
  }

  closeOneOffWindow(windowId: string): Promise<void> {
    if (!this.windows[windowId] || this.windows[windowId].isDestroyed()) return Promise.resolve();
    return new Promise(resolve => {
      this.windows[windowId].on('closed', resolve);
      this.windows[windowId].destroy();
    });
  }

  // @ExecuteInCurrentWindow()
  getChildWindowOptions(): IWindowOptions {
    return this.state.child;
  }

  // @ExecuteInCurrentWindow()
  getChildWindowQueryParams(): Dictionary<any> {
    return this.getChildWindowOptions().queryParams || {};
  }

  // @ExecuteInCurrentWindow()
  getWindowOptions(windowId: string) {
    return this.state[windowId].queryParams || {};
  }

  updateStyleBlockers(windowId: string, hideStyleBlockers: boolean) {
    this.UPDATE_HIDE_STYLE_BLOCKERS(windowId, hideStyleBlockers);
  }

  updateHideChat(windowId: string, hideChat: boolean) {
    this.UPDATE_HIDE_CHAT(windowId, hideChat);
  }

  updateChildWindowOptions(optionsPatch: Partial<IWindowOptions>) {
    const newOptions: IWindowOptions = {
      ...DEFAULT_WINDOW_OPTIONS,
      ...optionsPatch,
      scaleFactor: this.state.child.scaleFactor,
    };
    if (newOptions.preservePrevWindow) {
      const currentOptions = cloneDeep(this.state.child);

      if (currentOptions.preservePrevWindow) {
        throw new Error(
          "You can't use preservePrevWindow option for more that 1 window in the row",
        );
      }

      newOptions.prevWindowOptions = currentOptions;

      // restrict saving history only for 1 window before
      delete newOptions.prevWindowOptions.prevWindowOptions;
    }

    this.SET_CHILD_WINDOW_OPTIONS(newOptions);
    this.windowUpdated.next({ windowId: 'child', options: newOptions });
  }

  updateMainWindowOptions(options: Partial<IWindowOptions>) {
    this.UPDATE_MAIN_WINDOW_OPTIONS(options);
  }

  @mutation()
  private SET_CHILD_WINDOW_OPTIONS(options: IWindowOptions) {
    options.queryParams = options.queryParams || {};
    this.state.child = options;
  }

  @mutation()
  private UPDATE_MAIN_WINDOW_OPTIONS(options: Partial<IWindowOptions>) {
    this.state.main = { ...this.state.main, ...options };
  }

  @mutation()
  private UPDATE_SCALE_FACTOR(windowId: string, scaleFactor: number) {
    this.state[windowId].scaleFactor = scaleFactor;
  }

  @mutation()
  private UPDATE_HIDE_STYLE_BLOCKERS(windowId: string, hideStyleBlockers: boolean) {
    this.state[windowId].hideStyleBlockers = hideStyleBlockers;
  }

  @mutation()
  private UPDATE_HIDE_CHAT(windowId: string, hideChat: boolean) {
    this.state[windowId].hideChat = hideChat;
  }

  @mutation()
  private CREATE_ONE_OFF_WINDOW(windowId: string, options: Partial<IWindowOptions>) {
    const opts = {
      componentName: 'Blank',
      scaleFactor: 1,
      ...options,
    };

    Vue.set(this.state, windowId, opts);
  }

  @mutation()
  private UPDATE_ONE_OFF_WINDOW(windowId: string, options: Partial<IWindowOptions>) {
    const oldOpts = this.state[windowId];
    Vue.set(this.state, windowId, { ...oldOpts, ...options });
  }

  @mutation()
  private DELETE_ONE_OFF_WINDOW(windowId: string) {
    Vue.delete(this.state, windowId);
  }
}<|MERGE_RESOLUTION|>--- conflicted
+++ resolved
@@ -175,11 +175,7 @@
       isShown: true,
       hideStyleBlockers: true,
       hideChat: false,
-<<<<<<< HEAD
-      title: `Streamlabs OBS - ${remote.process.env.SLOBS_VERSION} - Private Beta`,
-=======
-      title: `Streamlabs OBS - Version: ${Utils.env.SLOBS_VERSION}`,
->>>>>>> 2e14e3da
+      title: `Streamlabs OBS - ${Utils.env.SLOBS_VERSION} - Private Beta`,
     },
     child: {
       componentName: '',
