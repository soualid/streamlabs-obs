import electron, { ipcRenderer } from 'electron';
import { Subject, Subscription } from 'rxjs';
import { delay, take } from 'rxjs/operators';
import { Inject, InitAfter } from 'services/core';
import { LoginLifecycle, UserService } from 'services/user';
import { CustomizationService } from 'services/customization';
import { WindowsService } from '../windows';
import { PersistentStatefulService } from 'services/core/persistent-stateful-service';
import { mutation } from 'services/core/stateful-service';
import { $t } from 'services/i18n';
<<<<<<< HEAD
import { StreamInfoService } from 'services/stream-info';
import { getOS, OS } from 'util/operating-systems';
=======
import { StreamingService } from '../streaming';
>>>>>>> 175021ca

const { BrowserWindow } = electron.remote;

interface IWindowProperties {
  chat: { position: IVec2; id: number; enabled: boolean };
  recentEvents: { position: IVec2; id: number; enabled: boolean };
}

export type GameOverlayState = {
  isEnabled: boolean;
  isShowing: boolean;
  isPreviewEnabled: boolean;
  previewMode: boolean;
  opacity: number;
  windowProperties: IWindowProperties;
};

const hideInteraction = `
  const elements = [];

  /* Platform Chats */
  elements.push(document.querySelector('.chat-input'));
  elements.push(document.querySelector('.webComposerBlock__3lT5b'));

  /* Recent Events */
  elements.push(document.querySelector('.recent-events__header'));
  elements.push(document.querySelector('.recent-events__tabs'));
  elements.push(document.querySelector('.popout--recent-events'));
  elements.forEach((el) => {
    if (el) { el.style.cssText = 'display: none !important'; }
  });
`;

@InitAfter('UserService')
export class GameOverlayService extends PersistentStatefulService<GameOverlayState> {
  @Inject() userService: UserService;
  @Inject() customizationService: CustomizationService;
  @Inject() windowsService: WindowsService;
  @Inject() streamingService: StreamingService;

  static defaultState: GameOverlayState = {
    isEnabled: false,
    isShowing: false,
    isPreviewEnabled: true,
    previewMode: false,
    opacity: 100,
    windowProperties: {
      chat: { position: null, id: null, enabled: true },
      recentEvents: { position: null, id: null, enabled: true },
    },
  };

  windows: {
    chat: Electron.BrowserWindow;
    recentEvents: Electron.BrowserWindow;
  } = {} as any;

  previewWindows: {
    chat: Electron.BrowserWindow;
    recentEvents: Electron.BrowserWindow;
  } = {} as any;

  private onWindowsReady: Subject<Electron.BrowserWindow> = new Subject<Electron.BrowserWindow>();
  private onWindowsReadySubscription: Subscription;
  private onChatUrlChangedSubscription: Subscription;
  private lifecycle: LoginLifecycle;

  private commonWindowOptions = {} as Electron.BrowserWindowConstructorOptions;

  // We remote.require because this module needs to live in the main
  // process so we can paint to it from there. We are doing this to
  // work around an electron bug: https://github.com/electron/electron/issues/20559
  // TODO: This module has types but we can't use them in their current state
  private overlay: any;

  async init() {
    // Game overlay is windows only
    if (getOS() !== OS.Windows) return;

    super.init();
    this.overlay = electron.remote.require('game-overlay');

    this.lifecycle = await this.userService.withLifecycle({
      init: this.initializeOverlay,
      destroy: () => this.setEnabled(false),
      context: this,
    });
  }

  private overlayRunning = false;

  async initializeOverlay() {
    if (!this.state.isEnabled) return;

    if (this.overlayRunning) return;
    this.overlayRunning = true;

    let crashHandlerLogPath = '';
    if (process.env.NODE_ENV !== 'production' || !!process.env.SLOBS_PREVIEW) {
      const overlayLogFile = '\\game-overlays.log';
      crashHandlerLogPath = electron.remote.app.getPath('userData') + overlayLogFile;
    }

    this.overlay.start(crashHandlerLogPath);

    this.onWindowsReadySubscription = this.onWindowsReady
      .pipe(
        take(Object.keys(this.windows).length),
        delay(5000), // so recent events has time to load
      )
      .subscribe({ complete: () => this.createWindowOverlays() });

    this.assignCommonWindowOptions();
    const partition = this.userService.state.auth.partition;
    const chatWebPrefences = { ...this.commonWindowOptions.webPreferences, partition };
    this.windows.recentEvents = this.windowsService.createOneOffWindowForOverlay({
      ...this.commonWindowOptions,
      width: 600,
      componentName: 'GameOverlayEventFeed',
      queryParams: { gameOverlay: true },
      webPreferences: { offscreen: true, nodeIntegration: true },
      isFullScreen: true,
    });
    this.windows.chat = new BrowserWindow({
      ...this.commonWindowOptions,
      height: 600,
      webPreferences: chatWebPrefences,
    });

    this.windows.chat.webContents.setAudioMuted(true);

    this.createPreviewWindows();
    await this.configureWindows();
  }

  assignCommonWindowOptions() {
    const [containerX, containerY] = this.getWindowContainerStartingPosition();
    this.commonWindowOptions = {
      backgroundColor: this.customizationService.themeBackground,
      show: false,
      frame: false,
      width: 300,
      height: 300,
      x: containerX,
      y: containerY,
      skipTaskbar: true,
      thickFrame: false,
      resizable: false,
      webPreferences: { nodeIntegration: false, offscreen: true },
    };
  }

  createPreviewWindows() {
    this.previewWindows.recentEvents = this.windowsService.createOneOffWindowForOverlay({
      ...this.commonWindowOptions,
      width: 600,
      transparent: true,
      webPreferences: { offscreen: false, nodeIntegration: true },
      isFullScreen: true,
      alwaysOnTop: true,
      componentName: 'OverlayPlaceholder',
      title: $t('Recent Events'),
    });

    this.previewWindows.chat = this.windowsService.createOneOffWindowForOverlay({
      ...this.commonWindowOptions,
      height: 600,
      transparent: true,
      webPreferences: { offscreen: false, nodeIntegration: true },
      isFullScreen: true,
      alwaysOnTop: true,
      componentName: 'OverlayPlaceholder',
      title: $t('Chat'),
    });
  }

  async configureWindows() {
    Object.keys(this.windows).forEach((key: string) => {
      const win = this.windows[key];
      win.webContents.once('did-finish-load', () => this.onWindowsReady.next(win));

      const position = this.determineStartPosition(key);
      const size = key === 'chat' ? { width: 300, height: 600 } : { width: 600, height: 300 };
      win.setBounds({ ...position, ...size });
      this.previewWindows[key].setBounds({ ...position, ...size });
    });

    const chatUrl = this.streamingService.views.chatUrl;
    if (chatUrl) {
      this.windows.chat.loadURL(chatUrl).catch(this.handleRedirectError);
    }

    // sync chat url if it has been changed
    this.onChatUrlChangedSubscription = this.streamingService.streamInfoChanged.subscribe(
      streamInfo => {
        if (!this.state.isEnabled) return;
        const chatWindow = this.windows.chat;
        if (!chatWindow) return;
        if (streamInfo.chatUrl && streamInfo.chatUrl !== chatWindow.webContents.getURL()) {
          chatWindow.loadURL(streamInfo.chatUrl).catch(this.handleRedirectError);
        }
      },
    );
  }

  handleRedirectError(e: Error) {
    // This error happens when the page redirects, which is expected for chat
    if (!e.message.match(/\(\-3\) loading/)) {
      throw e;
    }
  }

  determineStartPosition(window: string) {
    const pos = this.state.windowProperties[window].position;
    if (pos) {
      const display = electron.remote.screen.getAllDisplays().find(display => {
        const bounds = display.bounds;
        const intBounds = pos.x > bounds.x && pos.y > bounds.y;
        const extBounds = pos.x < bounds.x + bounds.width && pos.y < bounds.y + bounds.height;
        return intBounds && extBounds;
      });

      if (display) return pos;
    }
    this.SET_WINDOW_POSITION(window, null);

    return this.defaultPosition(window);
  }

  resetPosition() {
    this.enabledWindows.forEach((key: string) => {
      const overlayId = this.state.windowProperties[key].id;
      if (!overlayId) return;

      this.SET_WINDOW_POSITION(key, null);
      const pos = this.defaultPosition(key);
      const size = key === 'chat' ? { width: 300, height: 600 } : { width: 600, height: 300 };

      this.windows[key].setBounds({ ...pos, ...size });
      this.previewWindows[key].setBounds({ ...pos, ...size });
      this.overlay.setPosition(overlayId, pos.x, pos.y, size.width, size.height);
    });
  }

  private defaultPosition(key: string) {
    const [containerX, containerY] = this.getWindowContainerStartingPosition();
    const x = key === 'recentEvents' ? containerX - 600 : containerX;

    return { x, y: containerY };
  }

  showOverlay() {
    this.overlay.show();
    this.TOGGLE_OVERLAY(true);

    // Force a refresh to trigger a paint event
    Object.values(this.windows).forEach(win => win.webContents.invalidate());
  }

  hideOverlay() {
    this.overlay.hide();
    this.TOGGLE_OVERLAY(false);
  }

  toggleOverlay() {
    // This is a typo in the module: "runing"
    if (this.overlay.getStatus() !== 'runing' || !this.state.isEnabled) {
      return;
    }

    if (this.state.previewMode) this.setPreviewMode(false);

    this.state.isShowing ? this.hideOverlay() : this.showOverlay();
  }

  get enabledWindows() {
    return Object.keys(this.windows).filter(
      (win: string) => this.state.windowProperties[win].enabled,
    );
  }

  async setEnabled(shouldEnable: boolean = true) {
    if (shouldEnable && !this.userService.isLoggedIn) {
      return Promise.reject($t('Please log in to use the in-game overlay.'));
    }

    const shouldStart = shouldEnable && !this.state.isEnabled;
    const shouldStop = !shouldEnable && this.state.isEnabled;

    this.SET_ENABLED(shouldEnable);
    if (shouldStart) await this.initializeOverlay();
    if (shouldStop) await this.destroyOverlay();
  }

  async toggleWindowEnabled(window: string) {
    this.TOGGLE_WINDOW_ENABLED(window);

    const id = this.state.windowProperties[window].id;

    this.overlay.setVisibility(id, this.state.windowProperties[window].enabled);

    if (!this.state.windowProperties[window].enabled) {
      this.previewWindows[window].hide();
    } else if (this.state.previewMode) {
      this.previewWindows[window].show();
    }
  }

  async setPreviewMode(previewMode: boolean) {
    if (this.state.isShowing) this.hideOverlay();
    if (!this.state.isEnabled) return;
    this.SET_PREVIEW_MODE(previewMode);
    if (previewMode) {
      this.enabledWindows.forEach(win => this.previewWindows[win].show());
    } else {
      this.enabledWindows.forEach(async key => {
        const win: electron.BrowserWindow = this.previewWindows[key];
        const overlayId = this.state.windowProperties[key].id;

        const [x, y] = win.getPosition();
        this.SET_WINDOW_POSITION(key, { x, y });
        const { width, height } = win.getBounds();

        await this.overlay.setPosition(overlayId, x, y, width, height);
        win.hide();
      });
    }
  }

  setOverlayOpacity(percentage: number) {
    this.SET_OPACITY(percentage);
    if (!this.state.isEnabled) return;
    Object.keys(this.windows).forEach(key => {
      const overlayId = this.state.windowProperties[key].id;

      this.overlay.setTransparency(overlayId, percentage * 2.55);
    });
  }

  async destroy() {
    if (!this.lifecycle) return;
    await this.destroyOverlay();
  }

  async destroyOverlay() {
    if (!this.overlayRunning) return;
    this.overlayRunning = false;

    await this.overlay.stop();
    if (this.onWindowsReadySubscription) await this.onWindowsReadySubscription.unsubscribe();
    if (this.windows) await Object.values(this.windows).forEach(win => win.destroy());
    if (this.previewWindows) {
      await Object.values(this.previewWindows).forEach(win => win.destroy());
    }
    this.onChatUrlChangedSubscription.unsubscribe();
    this.SET_PREVIEW_MODE(false);
    this.TOGGLE_OVERLAY(false);
  }

  private createWindowOverlays() {
    Object.keys(this.windows).forEach((key: string) => {
      const win: electron.BrowserWindow = this.windows[key];
      // Fix race condition in screen tests
      if (win.isDestroyed()) return;

      const overlayId = this.overlay.addHWND(win.getNativeWindowHandle());

      if (overlayId === -1 || overlayId == null) {
        win.hide();
        throw new Error('Error creating overlay');
      }

      this.SET_WINDOW_ID(key, overlayId);

      const position = this.getPosition(key, win);
      const { width, height } = win.getBounds();

      this.overlay.setPosition(overlayId, position.x, position.y, width, height);
      this.overlay.setTransparency(overlayId, this.state.opacity * 2.55);
      this.overlay.setVisibility(overlayId, this.state.windowProperties[key].enabled);

      win.webContents.executeJavaScript(hideInteraction);

      // We bind the paint callback in the main process to avoid a memory
      // leak in electron. This can be moved back to the renderer process
      // when the leak is fixed: https://github.com/electron/electron/issues/20559
      ipcRenderer.send('gameOverlayPaintCallback', { overlayId, contentsId: win.webContents.id });
      win.webContents.setFrameRate(1);
    });
  }

  private getPosition(key: string, win: electron.BrowserWindow) {
    if (this.state.windowProperties[key].position) {
      return this.state.windowProperties[key].position;
    }
    const [x, y] = win.getPosition();
    return { x, y };
  }

  private getWindowContainerStartingPosition() {
    const display = this.windowsService.getMainWindowDisplay();

    return [display.workArea.height / 2 + 200, display.workArea.height / 2 - 300];
  }

  @mutation()
  private TOGGLE_OVERLAY(isShowing: boolean) {
    this.state.isShowing = isShowing;
  }

  @mutation()
  private SET_ENABLED(shouldEnable: boolean = true) {
    this.state.isEnabled = shouldEnable;
  }

  @mutation()
  private SET_PREVIEW_MODE(previewMode: boolean = true) {
    this.state.previewMode = previewMode;
  }

  @mutation()
  private SET_WINDOW_ID(window: string, id: number) {
    this.state.windowProperties[window].id = id;
  }

  @mutation()
  private SET_WINDOW_POSITION(window: string, position: IVec2) {
    this.state.windowProperties[window].position = position;
  }

  @mutation()
  private TOGGLE_WINDOW_ENABLED(window: string) {
    this.state.windowProperties[window].enabled = !this.state.windowProperties[window].enabled;
  }

  @mutation()
  private SET_OPACITY(val: number) {
    this.state.opacity = val;
  }
}<|MERGE_RESOLUTION|>--- conflicted
+++ resolved
@@ -8,12 +8,8 @@
 import { PersistentStatefulService } from 'services/core/persistent-stateful-service';
 import { mutation } from 'services/core/stateful-service';
 import { $t } from 'services/i18n';
-<<<<<<< HEAD
-import { StreamInfoService } from 'services/stream-info';
 import { getOS, OS } from 'util/operating-systems';
-=======
 import { StreamingService } from '../streaming';
->>>>>>> 175021ca
 
 const { BrowserWindow } = electron.remote;
 
