--- conflicted
+++ resolved
@@ -36,13 +36,10 @@
 import { DismissablesService } from 'services/dismissables';
 import { RestreamService } from 'services/restream';
 import { downloadFile } from '../../util/requests';
-<<<<<<< HEAD
 import { TouchBarService } from 'services/touch-bar';
 import { ApplicationMenuService } from 'services/application-menu';
 import { KeyListenerService } from 'services/key-listener';
-=======
 import { SettingsService } from '../settings';
->>>>>>> 2e14e3da
 
 interface IAppState {
   loading: boolean;
@@ -101,12 +98,9 @@
   @Inject() private recentEventsService: RecentEventsService;
   @Inject() private dismissablesService: DismissablesService;
   @Inject() private restreamService: RestreamService;
-<<<<<<< HEAD
   @Inject() private applicationMenuService: ApplicationMenuService;
   @Inject() private keyListenerService: KeyListenerService;
-=======
   @Inject() private settingsService: SettingsService;
->>>>>>> 2e14e3da
 
   private loadingPromises: Dictionary<Promise<any>> = {};
 
