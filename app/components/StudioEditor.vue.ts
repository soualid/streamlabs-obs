--- conflicted
+++ resolved
@@ -331,14 +331,10 @@
   handleMouseMove(event: MouseEvent) {
     const factor = this.windowsService.state.main.scaleFactor;
 
-<<<<<<< HEAD
-    const converted = this.convertScalarToBaseSpace(mousePosX * factor, mousePosY * factor);
-=======
     const mousePosX = event.offsetX * factor - this.renderedOffsetX;
     const mousePosY = event.offsetY * factor - this.renderedOffsetY;
 
     const converted = this.convertScalarToBaseSpace(mousePosX, mousePosY);
->>>>>>> 615cc21e
 
     if (this.resizeRegion) {
       const name = this.resizeRegion.name;
