--- conflicted
+++ resolved
@@ -75,31 +75,16 @@
     const ytSettings = this.settings.platforms.youtube;
     const selectedBroadcast = this.selectedBroadcast;
     if (!selectedBroadcast) return;
-<<<<<<< HEAD
-
     const newBroadcastOptions = await this.youtubeService.actions.return.fetchStartStreamOptionsForBroadcast(
       selectedBroadcast.id,
     );
     this.updateBroadcastSettings({ ...ytSettings, ...newBroadcastOptions });
   }
 
-  private updateBroadcastSettings(settings: IYoutubeStartStreamOptions & IPlatformFlags) {
+  private async updateBroadcastSettings(settings: IYoutubeStartStreamOptions & IPlatformFlags) {
     this.settings.platforms.youtube = settings;
-=======
-    const { title, description } = selectedBroadcast.snippet;
-    const { privacyStatus, selfDeclaredMadeForKids } = selectedBroadcast.status;
-    const { enableDvr, projection, latencyPreference } = selectedBroadcast.contentDetails;
-    ytSettings.title = title;
-    ytSettings.description = description;
-    ytSettings.enableDvr = enableDvr;
-    ytSettings.latencyPreference = latencyPreference;
-    ytSettings.projection = projection;
-    ytSettings.privacyStatus = privacyStatus;
-    ytSettings.selfDeclaredMadeForKids = selfDeclaredMadeForKids;
-    ytSettings.thumbnail = '';
-
     // category id is a property of YoutubeVideo
-    const video = await this.youtubeService.fetchVideo(selectedBroadcast.id);
+    const video = await this.youtubeService.fetchVideo(settings.broadcastId);
     this.setCategory(video.snippet.categoryId);
   }
 
@@ -111,7 +96,6 @@
 
   private setCategory(categoryId: string) {
     this.settings.platforms.youtube.categoryId = categoryId;
->>>>>>> f8100f04
   }
 
   private onProjectionChangeHandler(enable360: boolean) {
@@ -210,7 +194,6 @@
   render() {
     const ytSettings = this.settings.platforms.youtube;
     const shouldShowOptionalFields = !this.canShowOnlyRequiredFields;
-    const isUpdate = this.view.isMidStreamMode;
     const is360video = ytSettings.projection === '360';
     const shouldShowSafeForKidsWarn = ytSettings.selfDeclaredMadeForKids;
     return (
