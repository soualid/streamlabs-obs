import Vue from 'vue';
import { Component } from 'vue-property-decorator';
import { Inject } from 'services/core/injector';
import ModalLayout from 'components/ModalLayout.vue';
import { WindowsService } from 'services/windows';
import AddSourceInfo from './AddSourceInfo.vue';
import {
  SourcesService,
  TSourceType,
  TPropertiesManager,
  SourceDisplayData,
} from 'services/sources';
import { ScenesService } from 'services/scenes';
import { UserService } from 'services/user';
import { WidgetsService, WidgetType, WidgetDisplayData } from 'services/widgets';
import { PlatformAppsService, IAppSource } from 'services/platform-apps';
import omit from 'lodash/omit';
import { CustomizationService } from 'services/customization';
import { byOS, OS } from 'util/operating-systems';

type TInspectableSource = TSourceType | WidgetType | 'streamlabel' | 'app_source' | string;

interface ISelectSourceOptions {
  propertiesManager?: TPropertiesManager;
  widgetType?: WidgetType;
  appId?: string;
  appSourceId?: string;
}

interface ISourceDefinition {
  id: string;
  type: TInspectableSource;
  name: string;
  description: string;
}

@Component({
  components: {
    ModalLayout,
    AddSourceInfo,
  },
})
export default class SourcesShowcase extends Vue {
  @Inject() sourcesService: SourcesService;
  @Inject() userService: UserService;
  @Inject() widgetsService: WidgetsService;
  @Inject() scenesService: ScenesService;
  @Inject() windowsService: WindowsService;
  @Inject() platformAppsService: PlatformAppsService;
  @Inject() customizationService: CustomizationService;

  widgetTypes = WidgetType;
  essentialWidgetTypes = new Set([this.widgetTypes.AlertBox]);

  iterableWidgetTypes = Object.keys(this.widgetTypes)
    .filter((type: string) => isNaN(Number(type)))
    .sort((a: string, b: string) => {
      return this.essentialWidgetTypes.has(this.widgetTypes[a]) ? -1 : 1;
    });

  selectSource(sourceType: TSourceType, options: ISelectSourceOptions = {}) {
    const managerType = options.propertiesManager || 'default';
    const propertiesManagerSettings: Dictionary<any> = { ...omit(options, 'propertiesManager') };

    this.sourcesService.showAddSource(sourceType, {
      propertiesManagerSettings,
      propertiesManager: managerType,
    });
  }

  getSrc(type: string) {
    const theme = this.demoMode;
    const dataSource = this.widgetData(type) ? this.widgetData : this.sourceData;
    return require(`../../../media/source-demos/${theme}/${dataSource(type).demoFilename}`);
  }

  selectWidget(type: WidgetType) {
    this.selectSource('browser_source', {
      propertiesManager: 'widget',
      widgetType: type,
    });
  }

  selectAppSource(appId: string, appSourceId: string) {
    // TODO: Could be other source type
    this.selectSource('browser_source', {
      appId,
      appSourceId,
      propertiesManager: 'platformApp',
    });
  }

  sourceData(type: string) {
    return SourceDisplayData()[type];
  }

  inspectedSource: string = null;
  inspectedSourceType: TInspectableSource = null;
  inspectedAppId: string = '';
  inspectedAppSourceId: string = '';

  inspectSource(inspectedSource: string, appId?: string, appSourceId?: string) {
    this.inspectedSource = this.inspectedSourceType = inspectedSource;
    if (appId) this.inspectedAppId = appId;
    if (appSourceId) this.inspectedAppSourceId = appSourceId;
  }

  get loggedIn() {
    return this.userService.isLoggedIn;
  }

  get platform() {
    if (!this.loggedIn) return null;
    return this.userService.platform.type;
  }

  widgetData(type: string) {
    return WidgetDisplayData(this.platform)[this.widgetTypes[type]];
  }

  selectInspectedSource() {
    if (
      this.sourcesService.getAvailableSourcesTypes().includes(this.inspectedSource as TSourceType)
    ) {
      this.selectSource(this.inspectedSource as TSourceType);
    } else if (this.inspectedSource === 'streamlabel') {
      this.selectSource('text_gdiplus', { propertiesManager: 'streamlabels' });
    } else if (this.inspectedSource === 'replay') {
      this.selectSource('ffmpeg_source', { propertiesManager: 'replay' });
    } else if (this.inspectedSource === 'app_source') {
      this.selectAppSource(this.inspectedAppId, this.inspectedAppSourceId);
    } else {
      this.selectWidget(this.inspectedSourceType as WidgetType);
    }
  }

  get demoMode() {
    return this.customizationService.isDarkTheme ? 'night' : 'day';
  }

  get availableSources(): ISourceDefinition[] {
    const sourcesList: ISourceDefinition[] = this.sourcesService
      .getAvailableSourcesTypesList()
      .filter(type => {
<<<<<<< HEAD
        // Freetype on windows is hidden
        if (type.value === 'text_ft2_source' && byOS({ [OS.Windows]: true, [OS.Mac]: false })) {
          return;
        }
        return !(type.value === 'scene' && this.scenesService.scenes.length <= 1);
=======
        if (type.value === 'text_ft2_source') return false;
        return !(type.value === 'scene' && this.scenesService.views.scenes.length <= 1);
>>>>>>> f29020e5
      })
      .map(listItem => {
        return {
          id: listItem.value,
          type: listItem.value,
          name: this.sourceData(listItem.value).name,
          description: this.sourceData(listItem.value).description,
        };
      });

    return sourcesList;
  }

  get inspectedSourceDefinition() {
    return this.availableSources.find(source => source.id === this.inspectedSource);
  }

  get availableAppSources(): {
    appId: string;
    source: IAppSource;
  }[] {
    return this.platformAppsService.enabledApps.reduce((sources, app) => {
      if (app.manifest.sources) {
        app.manifest.sources.forEach(source => {
          sources.push({
            source,
            appId: app.id,
          });
        });
      }

      return sources;
    }, []);
  }

  get showAppSources() {
    return this.availableAppSources.length > 0;
  }

  getAppAssetUrl(appId: string, asset: string) {
    return this.platformAppsService.views.getAssetUrl(appId, asset);
  }
}<|MERGE_RESOLUTION|>--- conflicted
+++ resolved
@@ -142,16 +142,11 @@
     const sourcesList: ISourceDefinition[] = this.sourcesService
       .getAvailableSourcesTypesList()
       .filter(type => {
-<<<<<<< HEAD
         // Freetype on windows is hidden
         if (type.value === 'text_ft2_source' && byOS({ [OS.Windows]: true, [OS.Mac]: false })) {
           return;
         }
-        return !(type.value === 'scene' && this.scenesService.scenes.length <= 1);
-=======
-        if (type.value === 'text_ft2_source') return false;
         return !(type.value === 'scene' && this.scenesService.views.scenes.length <= 1);
->>>>>>> f29020e5
       })
       .map(listItem => {
         return {
