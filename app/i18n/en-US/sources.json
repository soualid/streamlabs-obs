{
  "Add Source": "Add Source",
  "Add images to your scene.": "Add images to your scene.",
  "Add a slideshow of images to your scene.": "Add a slideshow of images to your scene.",
  "Add videos or sound clips to your scene.": "Add videos or sound clips to your scene.",
  "Capture a specific window that's open on your computer.": "Capture a specific window that's open on your computer.",
  "Compatible with most modern browsers and programs": "Compatible with most modern browsers and programs",
  "Select from your build in USB webcam or an external.": "Select from your build in USB webcam or an external.",
  "Built in webcam": "Built in webcam",
  "Logitech webcam": "Logitech webcam",
  "Capture cards (Elgato, Avermedia, BlackMagic)": "Capture cards (Elgato, Avermedia, BlackMagic)",
  "Captures your desktop audio for the purpose of playing sound, such as music or speech.": "Captures your desktop audio for the purpose of playing sound, such as music or speech.",
  "Desktop audio": "Desktop audio",
  "Add a color to the background of your whole scene or just a part.": "Add a color to the background of your whole scene or just a part.",
  "Allows you to add web-based content as a source, such as web pages and Flash SWFs.": "Allows you to add web-based content as a source, such as web pages and Flash SWFs.",
  "Websites": "Websites",
  "Third party widget": "Third party widget",
  "Add text to your scene and adjust its style.": "Add text to your scene and adjust its style.",
  "System Fonts": "System Fonts",
  "System Sizes": "System Sizes",
  "Capture your entire computer monitor.": "Capture your entire computer monitor.",
  "Primary monitor": "Primary monitor",
  "Secondary monitor": "Secondary monitor",
  "Capture a game you're playing on your computer.": "Capture a game you're playing on your computer.",
  "Built in works with most modern computer games": "Built in works with most modern computer games",
  "Allow you to capture NDI output streams.": "Allow you to capture NDI output streams.",
  "Any device that attaches to a computer for the purpose of capturing sound, such as music or speech.": "Any device that attaches to a computer for the purpose of capturing sound, such as music or speech.",
  "Built in microphones": "Built in microphones",
  "USB microphones": "USB microphones",
  "Other USB devices": "Other USB devices",
  "Capture the feed your decklink device is capturing.": "Capture the feed your decklink device is capturing.",
  "Works with most of the recent Blackmagic cards.": "Works with most of the recent Blackmagic cards.",
  "Thanks viewers with notification popups.": "Thanks viewers with notification popups.",
  "Donations": "Donations",
  "Subscriptions": "Subscriptions",
  "Follows": "Follows",
  "Bits": "Bits",
  "Hosts": "Hosts",
  "Show off your most recent donations to your viewers.": "Show off your most recent donations to your viewers.",
  "Include your channel's most recent events into your stream.": "Include your channel's most recent events into your stream.",
  "Redemptions": "Redemptions",
  "Donation Goal": "Donation Goal",
  "Set a goal for your viewers to help you reach.": "Set a goal for your viewers to help you reach.",
  "Follower Goal": "Follower Goal",
  "Twitch Follows": "Twitch Follows",
  "Youtube Follows": "Youtube Follows",
  "Mixer Follows": "Mixer Follows",
  "Bit Goal": "Bit Goal",
  "Twitch Bits": "Twitch Bits",
  "Subscription Goal": "Subscription Goal",
  "Youtube Subscribers": "Youtube Subscribers",
  "Chatbox": "Chatbox",
  "Include your channel's chat into your stream.": "Include your channel's chat into your stream.",
  "Twitch chat": "Twitch chat",
  "Youtube chat": "Youtube chat",
  "The Jar": "The Jar",
  "The jar that catches bits, tips, and more.": "The jar that catches bits, tips, and more.",
  "Viewer Count": "Viewer Count",
  "Show off your viewers from multiple platforms.": "Show off your viewers from multiple platforms.",
  "Stream Boss": "Stream Boss",
  "Battle with bits to be the boss of the stream!": "Battle with bits to be the boss of the stream!",
  "Credits": "Credits",
  "Rolling credits to play at the end of your stream.": "Rolling credits to play at the end of your stream.",
  "New Followers": "New Followers",
  "New Subscribers": "New Subscribers",
  "Cheers": "Cheers",
  "Spin Wheel": "Spin Wheel",
  "Spin the wheel to make a decision.": "Spin the wheel to make a decision.",
  "The streamer manually triggers a spin anytime while they are live.": "The streamer manually triggers a spin anytime while they are live.",
  "Allows you to add existing scene as a source": "Allows you to add existing scene as a source",
  "Stream Label": "Stream Label",
  "This is a placeholder description for streamlabels.": "Include text into your stream, such as follower count, last donation, and many others.",
  "New Cheers": "New Cheers",
  "New Donations": "New Donations",
  "All-Time Top Donator": "All-Time Top Donator",
  "Weekly Top Donator": "Weekly Top Donator",
  "Monthly Follows": "Monthly Follows",
  "Many more": "Many more",
  "Welcome to sources!": "Welcome to sources!",
  "Browse through our Standard and Widget sources": "Browse through our Standard and Widget sources",
  "Click a source to get more details about it": "Click a source to get more details about it",
  "Standard": "Standard",
  "Widgets": "Widgets",
  "Alertbox": "Alertbox",
  "Essential": "Essential",
  "Event List": "Event List",
  "Donation Ticker": "Donation Ticker",
  "The source name is required": "The source name is required",
  "Unable to add a source: the scene you are trying to add already contains your current scene": "Unable to add a source: the scene you are trying to add already contains your current scene",
  "Add New Source": "Add New Source",
  "Please enter the name of the source": "Please enter the name of the source",
  "Add Existing Source": "Add Existing Source",
  "Recommended": "Recommended",
  "Please enter the name of the folder": "Please enter the name of the folder",
  "Properties for %{sourceName}": "Properties for %{sourceName}",
  "Supports": "Supports",
  "Widget Type": "Widget Type",
  "Configure": "Configure",
  "Go To Widget Settings": "Go To Widget Settings",
  "Test Widgets": "Test Widgets",
  "Hide Test Widgets": "Hide Test Widgets",
  "Add Folder": "Add Folder",
  "Remove Sources": "Remove Sources",
  "Setup Source Properties": "Setup Source Properties",
  "Rename Folder": "Rename Folder",
  "Name Folder": "Name Folder",
  "Rename Source": "Rename Source",
  "Name Source": "Name Source",
  "Source filters": "Source filters",
  "Add source filter": "Add source filter",
  "Reset Transform": "Reset Transform",
  "Flip Vertical": "Flip Vertical",
  "Flip Horizontal": "Flip Horizontal",
  "Stretch to Screen": "Stretch to Screen",
  "Fit to Screen": "Fit to Screen",
  "Center on Screen": "Center on Screen",
  "Rotate 90 Degrees CW": "Rotate 90 Degrees CW",
  "Rotate 90 Degrees CCW": "Rotate 90 Degrees CCW",
  "Rotate 180 Degrees": "Rotate 180 Degrees",
  "Paste (Reference)": "Paste (Reference)",
  "Paste (Duplicate)": "Paste (Duplicate)",
  "Invert Selection": "Invert Selection",
  "Transform": "Transform",
  "Export Widget": "Export Widget",
  "Copy Filters": "Copy Filters",
  "Paste Filters": "Paste Filters",
  "Properties": "Properties",
  "Lock Sources": "Lock Sources",
  "Unlock Sources": "Unlock Sources",
  "Group into Folder": "Group into Folder",
  "Ungroup Folder": "Ungroup Folder",
  "Group into Scene": "Group into Scene",
  "Ungroup Scene": "Ungroup Scene",
  "Create Source Projector": "Create Source Projector",
  "Click \"Add Source\" when you're ready to add it to your scene": "Click \"Add Source\" when you're ready to add it to your scene",
  "BrowserSource": "BrowserSource",
  "NDI source": "NDI source",
  "Use Google Font": "Use Google Font",
  "Center Horizontal": "Center Horizontal",
  "Center Vertical": "Center Vertical",
  "Unhide All": "Unhide All",
  "Cloud Backup: All media and sources are backed up in the cloud": "Cloud Backup: All media and sources are backed up in the cloud",
  "Cloud Backup: Your media and sources are being synced with the cloud": "Cloud Backup: Your media and sources are being synced with the cloud",
  "The streamer manually adds images of sponsors.": "The streamer manually adds images of sponsors.",
  "Mixer chat": "Mixer chat",
<<<<<<< HEAD
  "Edit Transform": "Edit Transform"
=======
  "There are no existing sources of this type.": "There are no existing sources of this type.",
  "Instant Replay": "Instant Replay",
  "Include text into your stream, such as follower count, last donation, and many others.": "Include text into your stream, such as follower count, last donation, and many others.",
  "Automatically plays your most recently captured replay in your stream.": "Automatically plays your most recently captured replay in your stream.",
  "New filter": "New filter",
  "Third party widgets": "Third party widgets",
  "OpenVR Capture": "OpenVR Capture",
  "Directly capture the OpenVR monitoring video buffer of your HMD.": "Directly capture the OpenVR monitoring video buffer of your HMD.",
  "LIV Client Capture": "LIV Client Capture",
  "VLC Source": "VLC Source",
  "Add playlists of videos to your scene.": "Add playlists of videos to your scene.",
  "Settings for ": "Settings for "
>>>>>>> 890f2c7d
}<|MERGE_RESOLUTION|>--- conflicted
+++ resolved
@@ -143,9 +143,7 @@
   "Cloud Backup: Your media and sources are being synced with the cloud": "Cloud Backup: Your media and sources are being synced with the cloud",
   "The streamer manually adds images of sponsors.": "The streamer manually adds images of sponsors.",
   "Mixer chat": "Mixer chat",
-<<<<<<< HEAD
-  "Edit Transform": "Edit Transform"
-=======
+  "Edit Transform": "Edit Transform",
   "There are no existing sources of this type.": "There are no existing sources of this type.",
   "Instant Replay": "Instant Replay",
   "Include text into your stream, such as follower count, last donation, and many others.": "Include text into your stream, such as follower count, last donation, and many others.",
@@ -158,5 +156,4 @@
   "VLC Source": "VLC Source",
   "Add playlists of videos to your scene.": "Add playlists of videos to your scene.",
   "Settings for ": "Settings for "
->>>>>>> 890f2c7d
 }