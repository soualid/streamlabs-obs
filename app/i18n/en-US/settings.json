--- conflicted
+++ resolved
@@ -136,10 +136,7 @@
   "If the virtual webcam does not appear in other applications, you may need to restart your computer.": "If the virtual webcam does not appear in other applications, you may need to restart your computer.",
   "This is an experimental feature.": "This is an experimental feature.",
   "Virtual Webcam allows you to display your scenes from Streamlabs OBS in video conferencing software. Streamlabs OBS will appear as a Webcam that can be selected in most video conferencing apps.": "Virtual Webcam allows you to display your scenes from Streamlabs OBS in video conferencing software. Streamlabs OBS will appear as a Webcam that can be selected in most video conferencing apps.",
-<<<<<<< HEAD
   "Uninstalling Virtual Webcam will remove it as a device option in other applications.": "Uninstalling Virtual Webcam will remove it as a device option in other applications.",
-  "Uninstall Virtual Webcam": "Uninstall Virtual Webcam"
-=======
+  "Uninstall Virtual Webcam": "Uninstall Virtual Webcam",
   "Use custom resolution": "Use custom resolution"
->>>>>>> 3d537ad7
 }