--- conflicted
+++ resolved
@@ -38,10 +38,6 @@
   "Rename Folder": "Cambiar nombre de carpeta",
   "Name Folder": "Asignar nombrar a carpeta",
   "Switch Scenes": "Cambiar de escena",
-<<<<<<< HEAD
-  "Failed to load scene collection.  A new one will be created instead.": "No se pudo cargar la colección de escenas. Se creará una nueva."
-=======
   "Failed to load scene collection.  A new one will be created instead.": "No se pudo cargar la colección de escenas. Se creará una nueva.",
   "New Scene": "New Scene"
->>>>>>> 53d2db29
 }