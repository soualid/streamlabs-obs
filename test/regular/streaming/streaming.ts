import {
  useSpectron,
  focusMain,
  focusChild,
  test,
  skipCheckingErrorsInLog,
  restartApp,
  click,
} from '../../helpers/spectron';
import { setFormInput } from '../../helpers/spectron/forms';
import { fillForm, formIncludes, FormMonkey, selectTitle } from '../../helpers/form-monkey';
import { logIn, logOut, releaseUserInPool, reserveUserFromPool } from '../../helpers/spectron/user';
import { setTemporaryRecordingPath } from '../../helpers/spectron/output';
const moment = require('moment');
import { fetchMock, resetFetchMock } from '../../helpers/spectron/network';
import {
  goLive,
  clickGoLive,
  prepareToGoLive,
  scheduleStream,
  submit,
  waitForStreamStart,
  stopStream,
  tryToGoLive,
  chatIsVisible,
  waitForStreamStop,
  updateChannelSettings,
} from '../../helpers/spectron/streaming';
import { TPlatform } from '../../../app/services/platforms';
import { readdir } from 'fs-extra';
import { showSettings } from '../../helpers/spectron/settings';
import { sleep } from '../../helpers/sleep';
import { getClient } from '../../helpers/api-client';
import { StreamSettingsService } from '../../../app/services/settings/streaming';

useSpectron();

test('Streaming to Twitch without auth', async t => {
  const userInfo = await reserveUserFromPool(t, 'twitch');

  await showSettings(t, 'Stream');

  // This is the twitch.tv/slobstest stream key
  await setFormInput(t, 'Stream key', userInfo.streamKey);
  await t.context.app.client.click('button=Done');

  // go live
  await prepareToGoLive(t);
  await clickGoLive(t);
  await waitForStreamStart(t);

  t.pass();
});

test('Streaming to Twitch', async t => {
  await logIn(t, 'twitch');
  await goLive(t, {
    title: 'SLOBS Test Stream',
    game: selectTitle("PLAYERUNKNOWN'S BATTLEGROUNDS"),
  });
  t.true(await chatIsVisible(t), 'Chat should be visible');

  // check we can't change stream setting while live
  await showSettings(t, 'Stream');
  await t.true(
    await t.context.app.client.isExisting("div=You can not change these settings when you're live"),
  );
  t.pass();
});

// TODO: Flaky
test.skip('Streaming to Facebook', async t => {
  await logIn(t, 'facebook');
  await sleep(3000); // there are some issues with setting the game field without delay here
  await goLive(t, {
    title: 'SLOBS Test Stream',
    game: selectTitle('Fortnite'),
    description: 'SLOBS Test Stream Description',
  });
  t.true(await chatIsVisible(t), 'Chat should be visible');
  t.pass();
});

test('Streaming to Youtube', async t => {
  await logIn(t, 'youtube');

  t.false(await chatIsVisible(t), 'Chat is not visible for YT before stream starts');

  await goLive(t, {
    title: 'SLOBS Test Stream',
    description: 'SLOBS Test Stream Description',
  });

  t.true(await chatIsVisible(t), 'Chat should be visible');

  // give youtube 2 min to publish stream
  await focusChild(t);
  await t.context.app.client.waitForVisible("h1=You're live!", 2 * 60 * 1000);

  t.pass();
});

test('Streaming to the scheduled event on Youtube', async t => {
  await logIn(t, 'youtube', { multistream: false });

  // create event via scheduling form
  const tomorrow = Date.now() + 1000 * 60 * 60 * 24;
  const formattedTomorrow = moment(tomorrow).format(moment.localeData().longDateFormat('ll'));
  await scheduleStream(t, tomorrow, {
    title: 'Youtube Test Stream',
    description: 'SLOBS Test Stream Description',
  });

  // select event and go live
  await prepareToGoLive(t);
  await clickGoLive(t);
  const form = new FormMonkey(t);
  await form.fill({
    event: await form.getOptionByTitle('event', `Youtube Test Stream (${formattedTomorrow})`),
  });
  await submit(t);
  await waitForStreamStart(t);
  t.pass();
});

test('Start stream twice to the same YT event', async t => {
  await logIn(t, 'youtube', { multistream: false });

  // create event via scheduling form
  const now = Date.now();
  await goLive(t, {
    title: `Youtube Test Stream ${now}`,
    description: 'SLOBS Test Stream Description',
    enableAutoStop: false,
  });
  await stopStream(t);

  await goLive(t, {
    event: selectTitle(`Youtube Test Stream ${now}`),
    enableAutoStop: true,
  });
  t.pass();
});

test('Stream after switching accounts', async t => {
  // stream to youtube
  await logIn(t, 'youtube');
  await goLive(t, {
    title: 'SLOBS Test Stream',
    description: 'SLOBS Test Stream Description',
  });
  await stopStream(t);

  // stream to twitch
  await logOut(t);
  await logIn(t, 'twitch');
  await goLive(t, {
    title: 'SLOBS Test Stream',
    game: selectTitle("PLAYERUNKNOWN'S BATTLEGROUNDS"),
  });

  t.pass();
});

test('Stream with disabled confirmation', async t => {
  await logIn(t, 'twitch');
  await showSettings(t, 'General');
  await fillForm(t, null, { stream_info_udpate: false });
  await prepareToGoLive(t);
  await clickGoLive(t);
  await waitForStreamStart(t);

  // try to stream after restart
  await restartApp(t);
  await prepareToGoLive(t);
  await clickGoLive(t);
  await waitForStreamStart(t);
  await stopStream(t);
  await logOut(t);

  // check that stream_info_udpate can not be applied to YT
  await logIn(t, 'youtube');
  await clickGoLive(t);
  await focusChild(t);
  t.true(
    await t.context.app.client.isVisible('button=Confirm & Go Live'),
    'Should not be able to disable GoLive window for YT',
  );

  t.pass();
});

test('Migrate the twitch account to the protected mode', async t => {
  await logIn(t, 'twitch');

  // change stream key before go live
  const streamSettings = (await getClient()).getResource<StreamSettingsService>(
    'StreamSettingsService',
  );
  streamSettings.setSettings({ key: 'fake key', protectedModeMigrationRequired: true });

  await restartApp(t); // restarting the app should call migration again

  // go live
  await tryToGoLive(t, {
    title: 'SLOBS Test Stream',
    game: selectTitle("PLAYERUNKNOWN'S BATTLEGROUNDS"),
  });
  await waitForStreamStop(t); // can't go live with a fake key

  // check that settings have been switched to the Custom Ingest mode
  await showSettings(t, 'Stream');
  t.true(
    await t.context.app.client.isVisible('button=Use recommended settings'),
    'Protected mode should be disabled',
  );

  // use recommended settings
  await t.context.app.client.click('button=Use recommended settings');
  // setup custom server
  streamSettings.setSettings({
    server: 'rtmp://live-sjc.twitch.tv/app',
    protectedModeMigrationRequired: true,
  });

  await restartApp(t); // restarting the app should call migration again
  await tryToGoLive(t, {
    title: 'SLOBS Test Stream',
    game: selectTitle("PLAYERUNKNOWN'S BATTLEGROUNDS"),
  });
  await waitForStreamStop(t);

  // check that settings have been switched to the Custom Ingest mode
  await showSettings(t, 'Stream');
  t.true(
    await t.context.app.client.isVisible('button=Use recommended settings'),
    'Protected mode should be disabled',
  );
});

test('Schedule stream to facebook', async t => {
  // login into the account:
  await logIn(t, 'facebook', { multistream: false });
  const app = t.context.app;

  // open EditStreamInfo window
  await focusMain(t);
  await app.client.click('button .icon-date');
  await focusChild(t);
  const formMonkey = new FormMonkey(t);

  // wait fields to be shown
  await app.client.waitForVisible('[data-name=title]');

  // fill streaming data
  await formMonkey.fill({
    title: 'SLOBS Test Stream',
    description: 'SLOBS Test Stream Description',
  });

  // set the date to tomorrow
  const today = new Date();
  const tomorrow = new Date();
  tomorrow.setDate(today.getDate() + 1);
  await formMonkey.fill({
    date: moment(tomorrow).format('MM/DD/YYYY'),
  });
  await app.client.click('button=Done');

  // facebook requires a game
  await app.client.waitForVisible('.toasted.error', 2000);

  await sleep(3000); // there are some issues with setting the game field without delay here
  await formMonkey.fill({
    game: selectTitle('Fortnite'),
  });

  await app.client.click('button=Done');
  await app.client.waitForVisible('.toast-success', 30000);
  t.pass();
});

test('Go live error', async t => {
  // login into the account
  await logIn(t, 'twitch');
  const app = t.context.app;

  await prepareToGoLive(t);

  // simulate issues with the twitch api
  await fetchMock(t, /api\.twitch\.tv/, 404);
  skipCheckingErrorsInLog();

  // open EditStreamInfo window
  await focusMain(t);
  await app.client.click('button=Go Live');
  await focusChild(t);

  // check that the error text is shown
  await app.client.waitForVisible('a=just go live');

  // stop simulating network issues and retry fetching the channelInfo
  await resetFetchMock(t);
  await focusChild(t);
  await app.client.click('a=fetching the information again');
  await app.client.waitForEnabled('button=Confirm & Go Live');

  // test the case when the channel info has been successful fetched but can't be updated
  await fetchMock(t, /api\.twitch\.tv/, 404);
  await focusChild(t);
  await click(t, 'button=Confirm & Go Live');
  await app.client.waitForVisible('a=just go live');

  t.pass();
});

test('Youtube streaming is disabled', async t => {
  skipCheckingErrorsInLog();
  await logIn(t, 'youtube', { streamingIsDisabled: true, notStreamable: true });
  t.true(
    await t.context.app.client.isExisting('span=YouTube account not enabled for live streaming'),
    'The streaming-disabled message should be visible',
  );
});

<<<<<<< HEAD
=======
test('User does not have Facebook pages', async t => {
  skipCheckingErrorsInLog();
  await logIn(t, 'facebook', { noFacebookPages: true, notStreamable: true });
  await prepareToGoLive(t);
  await clickGoLive(t);
  if (await t.context.app.client.isExisting('button=Go Live')) {
    await t.context.app.client.click('button=Go Live');
  }
  await focusChild(t);
  t.true(
    await t.context.app.client.isExisting('a=create one now'),
    'The link for adding new facebook changes should exist',
  );
});

>>>>>>> d1a1e602
test('User has linked twitter', async t => {
  await logIn(t, 'twitch', { hasLinkedTwitter: true, notStreamable: true });
  await prepareToGoLive(t);
  await clickGoLive(t);

  await t.context.app.client.waitForVisible('button=Unlink Twitter', 10000);
  t.true(
    await t.context.app.client.isExisting('button=Unlink Twitter'),
    'The button for unlinking Twitter should exist',
  );
});

test('Recording when streaming', async t => {
  await logIn(t);
  const app = t.context.app;

  // enable RecordWhenStreaming
  await showSettings(t, 'General');
  await fillForm(t, null, { RecordWhenStreaming: true });
  const tmpDir = await setTemporaryRecordingPath(t);

  await goLive(t, {
    title: 'SLOBS Test Stream',
    game: selectTitle("PLAYERUNKNOWN'S BATTLEGROUNDS"),
  });

  // Stop recording
  await app.client.click('.record-button');
  await app.client.waitForVisible('.record-button:not(.active)', 15000);

  // check that recording has been created
  const files = await readdir(tmpDir);
  t.true(files.length === 1, 'Should be one recoded file');
});

test('Streaming to Dlive', async t => {
  // click Log-in
  await click(t, '.icon-settings');
  await focusChild(t);
  await click(t, '.fa-sign-in-alt');
  await focusMain(t);

  // select DLive from the "use another platform list"
  await fillForm(t, null, { otherPlatform: 'dlive' });

  // provide  a fake stream key
  await fillForm(t, null, { key: 'fake key' });

  // click finish and check settings
  await click(t, 'button=Finish');
  await showSettings(t, 'Stream');

  t.true(
    await formIncludes(t, { key: 'fake key', server: 'rtmp://stream.dlive.tv/live' }),
    'Settings for Dlive should be visible in the Settings->Stream window',
  );

  // TODO: we probably want to start streaming with a real streamkey
});

test('Update channel settings before streaming', async t => {
  await logIn(t, 'twitch');
  await updateChannelSettings(t, { title: 'updated title' });
  t.pass();
});

test('Custom stream destinations', async t => {
  const client = t.context.app.client;
  await logIn(t, 'twitch', { prime: true });

  // fetch a new stream key
  const user = await reserveUserFromPool(t, 'twitch');

  // add new destination
  await showSettings(t, 'Stream');
  await click(t, 'span=Add Destination');
  await fillForm(t, null, {
    name: 'MyCustomDest',
    url: 'rtmp://live.twitch.tv/app/',
    streamKey: user.streamKey,
  });
  await click(t, 'button=Save');
  await t.true(await client.isExisting('span=MyCustomDest'), 'New destination is created');

  // update destinations
  await click(t, 'i.fa-pen');
  await fillForm(t, null, {
    name: 'MyCustomDestUpdated',
  });
  await click(t, 'button=Save');
  await t.true(await client.isExisting('span=MyCustomDestUpdated'), 'Destination is updated');

  // add one more destination
  await click(t, 'span=Add Destination');
  await fillForm(t, null, {
    name: 'MyCustomDest',
    url: 'rtmp://live.twitch.tv/app/',
    streamKey: user.streamKey,
  });
  await click(t, 'button=Save');
  await t.false(
    await client.isExisting('span=Add Destination'),
    'Do not allow more than 2 custom dest',
  );

  // open the GoLiveWindow and check destinations
  await prepareToGoLive(t);
  await clickGoLive(t);
  await t.true(await client.isExisting('span=MyCustomDest'), 'Destination is available');
  await click(t, 'span=MyCustomDest'); // switch the destination on
  await tryToGoLive(t);
  await client.waitForExist('span=Configure the Multistream service'); // the multistream should be started
  await stopStream(t);
  await releaseUserInPool(user);

  // delete existing destinations
  await showSettings(t, 'Stream');
  await click(t, 'i.fa-trash');
  await click(t, 'i.fa-trash');
  t.false(await client.isExisting('i.fa-trash'), 'Destinations should be removed');

  t.pass();
});<|MERGE_RESOLUTION|>--- conflicted
+++ resolved
@@ -323,24 +323,6 @@
   );
 });
 
-<<<<<<< HEAD
-=======
-test('User does not have Facebook pages', async t => {
-  skipCheckingErrorsInLog();
-  await logIn(t, 'facebook', { noFacebookPages: true, notStreamable: true });
-  await prepareToGoLive(t);
-  await clickGoLive(t);
-  if (await t.context.app.client.isExisting('button=Go Live')) {
-    await t.context.app.client.click('button=Go Live');
-  }
-  await focusChild(t);
-  t.true(
-    await t.context.app.client.isExisting('a=create one now'),
-    'The link for adding new facebook changes should exist',
-  );
-});
-
->>>>>>> d1a1e602
 test('User has linked twitter', async t => {
   await logIn(t, 'twitch', { hasLinkedTwitter: true, notStreamable: true });
   await prepareToGoLive(t);
