--- conflicted
+++ resolved
@@ -3,11 +3,7 @@
   "description": "Streamlabs streaming software",
   "author": "General Workings, Inc.",
   "license": "GPL-3.0",
-<<<<<<< HEAD
-  "version": "0.16.1",
-=======
   "version": "0.16.2-preview.6",
->>>>>>> 4d5521bb
   "main": "main.js",
   "engines": {
     "node": ">= 10 < 12",
