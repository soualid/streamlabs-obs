--- conflicted
+++ resolved
@@ -3,11 +3,7 @@
   "description": "Streamlabs streaming software",
   "author": "General Workings, Inc.",
   "license": "GPL-3.0",
-<<<<<<< HEAD
-  "version": "0.20.0",
-=======
   "version": "0.20.1-preview.0",
->>>>>>> 99a99896
   "main": "main.js",
   "engines": {
     "node": ">= 10 < 12",
